{
  "name": "routefinder",
  "version": "0.3.0",
  "description": "A Library Route-Finding Application",
  "engines": {
    "node": ">=14.x"
  },
  "main": "index.js",
  "scripts": {
    "start": "node app.js",
    "postinstall": "tsc",
    "test": "mocha --exit"
  },
  "dependencies": {
    "body-parser": "^1.19.0",
<<<<<<< HEAD
    "classify2_api": "^0.4.1",
=======
    "classify2_api": "^0.5.0",
>>>>>>> 30d92bc5
    "cookie-parser": "^1.4.6",
    "cool-ascii-faces": "^1.3.4",
    "cors": "^2.8.5",
    "ejs": "^3.1.5",
    "express": "^4.15.2",
    "express-validator": "^6.13.0",
    "https": "^1.0.0",
    "isbn": "^0.4.0",
    "lc_call_number_compare": "^0.0.1",
    "multer": "^1.4.3",
    "pg": "^8.7.1",
    "xmlhttprequest": "^1.8.0"
  },
  "devDependencies": {
    "@types/express": "^4.17.13",
    "@types/node": "^17.0.10",
    "@typescript-eslint/eslint-plugin": "^5.7.0",
    "@typescript-eslint/parser": "^5.7.0",
    "eslint": "^8.5.0",
    "got": "^11.8.2",
    "mocha": "^9.2.1",
    "supertest": "^6.2.2",
    "tape": "^4.7.0",
    "typescript": "^4.5.4"
  },
  "repository": {
    "type": "git",
    "url": "https://github.com/isaac-list/store_project/"
  },
  "keywords": [
    "node",
    "heroku",
    "express"
  ],
  "license": "MPL-2.0"
}<|MERGE_RESOLUTION|>--- conflicted
+++ resolved
@@ -13,11 +13,7 @@
   },
   "dependencies": {
     "body-parser": "^1.19.0",
-<<<<<<< HEAD
-    "classify2_api": "^0.4.1",
-=======
     "classify2_api": "^0.5.0",
->>>>>>> 30d92bc5
     "cookie-parser": "^1.4.6",
     "cool-ascii-faces": "^1.3.4",
     "cors": "^2.8.5",
