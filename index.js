/**
 * This Source Code Form is subject to the terms of the Mozilla Public
 * License, v. 2.0. If a copy of the MPL was not distributed with this
 * file, You can obtain one at https://mozilla.org/MPL/2.0/.
 */

const express = require('express');
const app = express();

const multer = require('multer');
const upload = multer();
const parser = require('body-parser');

const { body,validationResult } = require('express-validator');

const cool = require('cool-ascii-faces');
const path = require('path');
const lc = require('lc_call_number_compare');
const PORT = process.env.PORT || 3000;

// for parsing application/json
app.use(express.json()); 

// for parsing application/xwww-form-urlencoded
app.use(express.urlencoded({ extended: false })); 

// for parsing multipart/form-data
app.use(upload.array()); 
app.use(express.static('public'));

// Set the path for web page source files and ejs engine
app.set('views', path.join(__dirname, 'views'));
app.set('view engine', 'ejs');

const { Pool } = require('pg');
const pool = new Pool({
  connectionString: process.env.DATABASE_URL,
  ssl: {
    rejectUnauthorized: false
  }
});

/**
 * Define the application routes
 *  - Homepage (/)
 *  - Database (/db)
 *  - Route and Book List (/route)
 *  - Adding Books (/add)
 */

// Homepage
app.get('/', (req, res) => res.render('pages/index'));
app.get('/cool', (req, res) => res.send(cool()));

// DB Information - From "Hello World" presentation
app.get('/db', async (req, res) => {
  try {
    const client = await pool.connect();
    const result = await client.query('SELECT * FROM test_table');
    const results = { 'results': (result) ? result.rows : null};
    console.log(results);
    res.render('pages/db', results );
    client.release();
  } catch (err) {
    console.error(err);
    res.send("Error " + err);
  }
});

// Route Information
app.get('/route', async (req, res) => {
  try {
    const client = await pool.connect();
                                                  // Use table name
    const result = await client.query('SELECT * FROM booklist');
    const results = { 'results': (result) ? result.rows : null};
    console.log(results);
    res.render('pages/route', results );
    client.release();
  } catch (err) {
    console.error(err);
    res.send("Error " + err);
  }
});

// Adding Books
app.get('/add', (req, res) => {
  let msg = {isbn: ""};
  res.render('pages/add', {msg: msg});
});
app.post('/add', (req, res) => {
  console.log(req.body.isbn);
  // TODO: Submit request to OCLC with ISBN

  // TODO: Add book info (from OCLC response) to Database

  // Placeholder: Print a message
  const msg = {isbn: req.body.isbn + " has been recorded."};
  res.render('pages/add', {msg: msg});
});

// API for React client frontend
app.get('/api', (req, res) => {
  res.json({ message: "Hello from the backend!" });
});

// 404 Route
app.use((req, res) => res.status(404).render('pages/404'));

<<<<<<< HEAD
// Invoke listen method
app.listen(PORT, () => {
  console.log(`app listening on port ${PORT}`);
});
=======

// path: Array of (upper bound (LOC code), distance)
// initial: LOC code
function skip_shelves(path, initial) {
    for (let i in skip_shelves) {
	let [upper, dist] = path[i];
    }
}
>>>>>>> 01296f17
<|MERGE_RESOLUTION|>--- conflicted
+++ resolved
@@ -107,12 +107,15 @@
 // 404 Route
 app.use((req, res) => res.status(404).render('pages/404'));
 
-<<<<<<< HEAD
 // Invoke listen method
 app.listen(PORT, () => {
   console.log(`app listening on port ${PORT}`);
 });
-=======
+
+/**
+ * Auxilary Functions
+ * - skip_shelves
+ */
 
 // path: Array of (upper bound (LOC code), distance)
 // initial: LOC code
@@ -120,5 +123,4 @@
     for (let i in skip_shelves) {
 	let [upper, dist] = path[i];
     }
-}
->>>>>>> 01296f17
+}